--- conflicted
+++ resolved
@@ -31,16 +31,12 @@
         self.widgetType = defaults.object(forKey: "\(name)_widget") != nil ? defaults.float(forKey: "\(name)_widget") : Widgets.Mini
         
         self.initWidget()
-<<<<<<< HEAD
-        self.initMenu()
+        self.initMenu(active: self.active.value)
         initTab()
     }
     
     func initTab() {
         self.tabView.view?.frame = NSRect(x: 0, y: 0, width: TabWidth, height: TabHeight)
-=======
-        initMenu(active: self.active.value)
->>>>>>> e16bb5c9
     }
     
     func initMenu(active: Bool) {
