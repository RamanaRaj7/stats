--- conflicted
+++ resolved
@@ -30,12 +30,8 @@
         self.active = Observable(defaults.object(forKey: name) != nil ? defaults.bool(forKey: name) : true)
         self.widgetType = defaults.object(forKey: "\(name)_widget") != nil ? defaults.float(forKey: "\(name)_widget") : Widgets.Mini
         initWidget()
-<<<<<<< HEAD
-        initMenu()
         initTab()
-=======
         initMenu(active: self.active.value)
->>>>>>> e16bb5c9
     }
     
     func initMenu(active: Bool) {
