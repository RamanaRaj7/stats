//
//  CPU.swift
//  Stats
//
//  Created by Serhiy Mytrovtsiy on 01.06.2019.
//  Copyright © 2019 Serhiy Mytrovtsiy. All rights reserved.
//

import Cocoa
import Charts

class CPU: Module {
    public let name: String = "CPU"
    public let shortName: String = "CPU"
    public var view: NSView = NSView()
    public var menu: NSMenuItem = NSMenuItem()
    public var active: Observable<Bool>
    public var available: Observable<Bool>
    public var hyperthreading: Observable<Bool>
    public var reader: Reader = CPUReader()
    public var tabView: NSTabViewItem = NSTabViewItem()
    public var viewAvailable: Bool = true
    public var widgetType: WidgetType
    public var chart: LineChartView = LineChartView()
    
    private let defaults = UserDefaults.standard
    private var submenu: NSMenu = NSMenu()
    
    init() {
        self.available = Observable(true)
        self.active = Observable(defaults.object(forKey: name) != nil ? defaults.bool(forKey: name) : true)
        self.hyperthreading = Observable(defaults.object(forKey: "\(name)_hyperthreading") != nil ? defaults.bool(forKey: "\(name)_hyperthreading") : false)
        self.widgetType = defaults.object(forKey: "\(name)_widget") != nil ? defaults.float(forKey: "\(name)_widget") : Widgets.Mini
        
        if self.widgetType == Widgets.BarChart {
            (self.reader as! CPUReader).perCoreMode = true
            (self.reader as! CPUReader).hyperthreading = self.hyperthreading.value
            self.reader.read()
        }
        
        initWidget()
<<<<<<< HEAD
        initMenu()
        initTab()
=======
        initMenu(active: self.active.value)
>>>>>>> e16bb5c9
    }
    
    func initMenu(active: Bool) {
        menu = NSMenuItem(title: name, action: #selector(toggle), keyEquivalent: "")
        submenu = NSMenu()
        
        if defaults.object(forKey: name) != nil {
            menu.state = defaults.bool(forKey: name) ? NSControl.StateValue.on : NSControl.StateValue.off
        } else {
            menu.state = NSControl.StateValue.on
        }
        menu.target = self
        
        let mini = NSMenuItem(title: "Mini", action: #selector(toggleWidget), keyEquivalent: "")
        mini.state = self.widgetType == Widgets.Mini ? NSControl.StateValue.on : NSControl.StateValue.off
        mini.target = self
        
        let chart = NSMenuItem(title: "Chart", action: #selector(toggleWidget), keyEquivalent: "")
        chart.state = self.widgetType == Widgets.Chart ? NSControl.StateValue.on : NSControl.StateValue.off
        chart.target = self
        
        let chartWithValue = NSMenuItem(title: "Chart with value", action: #selector(toggleWidget), keyEquivalent: "")
        chartWithValue.state = self.widgetType == Widgets.ChartWithValue ? NSControl.StateValue.on : NSControl.StateValue.off
        chartWithValue.target = self
        
        let barChart = NSMenuItem(title: "Bar chart", action: #selector(toggleWidget), keyEquivalent: "")
        barChart.state = self.widgetType == Widgets.BarChart ? NSControl.StateValue.on : NSControl.StateValue.off
        barChart.target = self
        
        let hyperthreading = NSMenuItem(title: "Hyperthreading", action: #selector(toggleHyperthreading), keyEquivalent: "")
        hyperthreading.state = self.hyperthreading.value ? NSControl.StateValue.on : NSControl.StateValue.off
        hyperthreading.target = self
        
        submenu.addItem(mini)
        submenu.addItem(chart)
        submenu.addItem(chartWithValue)
        submenu.addItem(barChart)
        
        submenu.addItem(NSMenuItem.separator())
        
        if let view = self.view as? Widget {
            for widgetMenu in view.menus {
                submenu.addItem(widgetMenu)
            }
        }
        
        if self.widgetType == Widgets.BarChart {
            submenu.addItem(hyperthreading)
        }
        
        if active {
            menu.submenu = submenu
        }
    }
    
    @objc func toggle(_ sender: NSMenuItem) {
        let state = sender.state != NSControl.StateValue.on
        sender.state = sender.state == NSControl.StateValue.on ? NSControl.StateValue.off : NSControl.StateValue.on
        self.defaults.set(state, forKey: name)
        self.active << state
        
        if !state {
            menu.submenu = nil
            self.stop()
        } else {
            menu.submenu = submenu
            self.start()
        }
    }
    
    @objc func toggleWidget(_ sender: NSMenuItem) {
        var widgetCode: Float = 0.0
        
        switch sender.title {
        case "Mini":
            widgetCode = Widgets.Mini
        case "Chart":
            widgetCode = Widgets.Chart
        case "Chart with value":
            widgetCode = Widgets.ChartWithValue
        case "Bar chart":
            widgetCode = Widgets.BarChart
        default:
            break
        }
        
        if widgetCode == Widgets.BarChart {
            (self.reader as! CPUReader).perCoreMode = true
        } else {
            (self.reader as! CPUReader).perCoreMode = false
        }
        
        if self.widgetType == widgetCode {
            return
        }
        
        for item in self.submenu.items {
            if item.title == "Mini" || item.title == "Chart" || item.title == "Chart with value" || item.title == "Bar chart" {
                item.state = NSControl.StateValue.off
            }
        }
        
        sender.state = sender.state == NSControl.StateValue.on ? NSControl.StateValue.off : NSControl.StateValue.on
        self.defaults.set(widgetCode, forKey: "\(name)_widget")
        self.widgetType = widgetCode
        self.active << false
        self.initWidget()
        self.initMenu(active: true)
        self.active << true
    }
    
    @objc func toggleHyperthreading(_ sender: NSMenuItem) {
        sender.state = sender.state == NSControl.StateValue.on ? NSControl.StateValue.off : NSControl.StateValue.on
        self.defaults.set(sender.state == NSControl.StateValue.on, forKey: "\(name)_hyperthreading")
        self.hyperthreading << (sender.state == NSControl.StateValue.on)
        (self.reader as! CPUReader).hyperthreading = sender.state == NSControl.StateValue.on
    }
}<|MERGE_RESOLUTION|>--- conflicted
+++ resolved
@@ -39,12 +39,8 @@
         }
         
         initWidget()
-<<<<<<< HEAD
-        initMenu()
+        initMenu(active: self.active.value)
         initTab()
-=======
-        initMenu(active: self.active.value)
->>>>>>> e16bb5c9
     }
     
     func initMenu(active: Bool) {
