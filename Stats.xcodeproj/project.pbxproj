// !$*UTF8*$!
{
	archiveVersion = 1;
	classes = {
	};
	objectVersion = 50;
	objects = {

/* Begin PBXBuildFile section */
		9A09C89E22B3A7C90018426F /* Battery.swift in Sources */ = {isa = PBXBuildFile; fileRef = 9A09C89D22B3A7C90018426F /* Battery.swift */; };
		9A09C8A022B3A7E20018426F /* BatteryReader.swift in Sources */ = {isa = PBXBuildFile; fileRef = 9A09C89F22B3A7E20018426F /* BatteryReader.swift */; };
		9A09C8A222B3D94D0018426F /* BatteryView.swift in Sources */ = {isa = PBXBuildFile; fileRef = 9A09C8A122B3D94D0018426F /* BatteryView.swift */; };
		9A1410F9229E721100D29793 /* AppDelegate.swift in Sources */ = {isa = PBXBuildFile; fileRef = 9A1410F8229E721100D29793 /* AppDelegate.swift */; };
		9A141100229E721200D29793 /* Main.storyboard in Resources */ = {isa = PBXBuildFile; fileRef = 9A1410FE229E721200D29793 /* Main.storyboard */; };
		9A57A18522A1D26D0033E318 /* MenuBar.swift in Sources */ = {isa = PBXBuildFile; fileRef = 9A57A18422A1D26D0033E318 /* MenuBar.swift */; };
		9A57A19B22A1E1C50033E318 /* Module.swift in Sources */ = {isa = PBXBuildFile; fileRef = 9A57A19A22A1E1C50033E318 /* Module.swift */; };
		9A57A19D22A1E3270033E318 /* CPU.swift in Sources */ = {isa = PBXBuildFile; fileRef = 9A57A19C22A1E3270033E318 /* CPU.swift */; };
		9A5B1CBF229E78F0008B9D3C /* Observable.swift in Sources */ = {isa = PBXBuildFile; fileRef = 9A5B1CBE229E78F0008B9D3C /* Observable.swift */; };
		9A5B1CC5229E7B40008B9D3C /* Extensions.swift in Sources */ = {isa = PBXBuildFile; fileRef = 9A5B1CC4229E7B40008B9D3C /* Extensions.swift */; };
		9A6CFC0122A1C9F5001E782D /* Assets.xcassets in Resources */ = {isa = PBXBuildFile; fileRef = 9A6CFC0022A1C9F5001E782D /* Assets.xcassets */; };
		9A74D59422B4315C004FE1FA /* Chart.swift in Sources */ = {isa = PBXBuildFile; fileRef = 9A74D59322B4315C004FE1FA /* Chart.swift */; };
		9A74D59722B44498004FE1FA /* Mini.swift in Sources */ = {isa = PBXBuildFile; fileRef = 9A74D59622B44498004FE1FA /* Mini.swift */; };
		9A7B8F5E22A2A57600DEB352 /* CPUReader.swift in Sources */ = {isa = PBXBuildFile; fileRef = 9A7B8F5D22A2A57600DEB352 /* CPUReader.swift */; };
		9A7B8F6922A2C3A100DEB352 /* Memory.swift in Sources */ = {isa = PBXBuildFile; fileRef = 9A7B8F6822A2C3A100DEB352 /* Memory.swift */; };
		9A7B8F6B22A2C3A700DEB352 /* Disk.swift in Sources */ = {isa = PBXBuildFile; fileRef = 9A7B8F6A22A2C3A700DEB352 /* Disk.swift */; };
		9A7B8F6D22A2C3D600DEB352 /* MemoryReader.swift in Sources */ = {isa = PBXBuildFile; fileRef = 9A7B8F6C22A2C3D600DEB352 /* MemoryReader.swift */; };
		9A7B8F6F22A2C57000DEB352 /* DiskReader.swift in Sources */ = {isa = PBXBuildFile; fileRef = 9A7B8F6E22A2C57000DEB352 /* DiskReader.swift */; };
		9AFA402522AE49A200FE90BC /* Assets.xcassets in Resources */ = {isa = PBXBuildFile; fileRef = 9AFA402422AE49A200FE90BC /* Assets.xcassets */; };
		9AFA402822AE49A200FE90BC /* Main.storyboard in Resources */ = {isa = PBXBuildFile; fileRef = 9AFA402622AE49A200FE90BC /* Main.storyboard */; };
		9AFA402F22AE49AE00FE90BC /* AppDelegate.swift in Sources */ = {isa = PBXBuildFile; fileRef = 9AFA402E22AE49AE00FE90BC /* AppDelegate.swift */; };
		9AFA403022AE49DD00FE90BC /* StatsLauncher.app in Copy Files */ = {isa = PBXBuildFile; fileRef = 9AFA401E22AE49A100FE90BC /* StatsLauncher.app */; settings = {ATTRIBUTES = (RemoveHeadersOnCopy, ); }; };
		9AFFCB3B22B3FD0500B0E6D8 /* About.storyboard in Resources */ = {isa = PBXBuildFile; fileRef = 9AFFCB3A22B3FD0500B0E6D8 /* About.storyboard */; };
/* End PBXBuildFile section */

/* Begin PBXCopyFilesBuildPhase section */
		9AB54DAE22A19F96006192E0 /* Copy Files */ = {
			isa = PBXCopyFilesBuildPhase;
			buildActionMask = 2147483647;
			dstPath = Contents/Library/LoginItems;
			dstSubfolderSpec = 1;
			files = (
				9AFA403022AE49DD00FE90BC /* StatsLauncher.app in Copy Files */,
			);
			name = "Copy Files";
			runOnlyForDeploymentPostprocessing = 0;
		};
/* End PBXCopyFilesBuildPhase section */

/* Begin PBXFileReference section */
		9A09C89D22B3A7C90018426F /* Battery.swift */ = {isa = PBXFileReference; lastKnownFileType = sourcecode.swift; path = Battery.swift; sourceTree = "<group>"; };
		9A09C89F22B3A7E20018426F /* BatteryReader.swift */ = {isa = PBXFileReference; lastKnownFileType = sourcecode.swift; path = BatteryReader.swift; sourceTree = "<group>"; };
		9A09C8A122B3D94D0018426F /* BatteryView.swift */ = {isa = PBXFileReference; lastKnownFileType = sourcecode.swift; path = BatteryView.swift; sourceTree = "<group>"; };
		9A1410F5229E721100D29793 /* Stats.app */ = {isa = PBXFileReference; explicitFileType = wrapper.application; includeInIndex = 0; path = Stats.app; sourceTree = BUILT_PRODUCTS_DIR; };
		9A1410F8229E721100D29793 /* AppDelegate.swift */ = {isa = PBXFileReference; lastKnownFileType = sourcecode.swift; path = AppDelegate.swift; sourceTree = "<group>"; };
		9A1410FF229E721200D29793 /* Base */ = {isa = PBXFileReference; lastKnownFileType = file.storyboard; name = Base; path = Base.lproj/Main.storyboard; sourceTree = "<group>"; };
		9A141101229E721200D29793 /* Info.plist */ = {isa = PBXFileReference; lastKnownFileType = text.plist.xml; path = Info.plist; sourceTree = "<group>"; };
		9A141102229E721200D29793 /* Stats.entitlements */ = {isa = PBXFileReference; lastKnownFileType = text.plist.entitlements; path = Stats.entitlements; sourceTree = "<group>"; };
		9A57A18422A1D26D0033E318 /* MenuBar.swift */ = {isa = PBXFileReference; lastKnownFileType = sourcecode.swift; path = MenuBar.swift; sourceTree = "<group>"; };
		9A57A19A22A1E1C50033E318 /* Module.swift */ = {isa = PBXFileReference; lastKnownFileType = sourcecode.swift; path = Module.swift; sourceTree = "<group>"; };
		9A57A19C22A1E3270033E318 /* CPU.swift */ = {isa = PBXFileReference; lastKnownFileType = sourcecode.swift; path = CPU.swift; sourceTree = "<group>"; };
		9A5B1CBE229E78F0008B9D3C /* Observable.swift */ = {isa = PBXFileReference; lastKnownFileType = sourcecode.swift; path = Observable.swift; sourceTree = "<group>"; };
		9A5B1CC4229E7B40008B9D3C /* Extensions.swift */ = {isa = PBXFileReference; lastKnownFileType = sourcecode.swift; path = Extensions.swift; sourceTree = "<group>"; };
		9A6CFC0022A1C9F5001E782D /* Assets.xcassets */ = {isa = PBXFileReference; lastKnownFileType = folder.assetcatalog; path = Assets.xcassets; sourceTree = "<group>"; };
		9A74D59322B4315C004FE1FA /* Chart.swift */ = {isa = PBXFileReference; lastKnownFileType = sourcecode.swift; path = Chart.swift; sourceTree = "<group>"; };
		9A74D59622B44498004FE1FA /* Mini.swift */ = {isa = PBXFileReference; lastKnownFileType = sourcecode.swift; path = Mini.swift; sourceTree = "<group>"; };
		9A7B8F5D22A2A57600DEB352 /* CPUReader.swift */ = {isa = PBXFileReference; lastKnownFileType = sourcecode.swift; path = CPUReader.swift; sourceTree = "<group>"; };
		9A7B8F6822A2C3A100DEB352 /* Memory.swift */ = {isa = PBXFileReference; lastKnownFileType = sourcecode.swift; path = Memory.swift; sourceTree = "<group>"; };
		9A7B8F6A22A2C3A700DEB352 /* Disk.swift */ = {isa = PBXFileReference; lastKnownFileType = sourcecode.swift; path = Disk.swift; sourceTree = "<group>"; };
		9A7B8F6C22A2C3D600DEB352 /* MemoryReader.swift */ = {isa = PBXFileReference; lastKnownFileType = sourcecode.swift; path = MemoryReader.swift; sourceTree = "<group>"; };
		9A7B8F6E22A2C57000DEB352 /* DiskReader.swift */ = {isa = PBXFileReference; lastKnownFileType = sourcecode.swift; path = DiskReader.swift; sourceTree = "<group>"; };
		9A998CD722A199920087ADE7 /* Cocoa.framework */ = {isa = PBXFileReference; lastKnownFileType = wrapper.framework; name = Cocoa.framework; path = System/Library/Frameworks/Cocoa.framework; sourceTree = SDKROOT; };
		9A998CD922A199970087ADE7 /* ServiceManagement.framework */ = {isa = PBXFileReference; lastKnownFileType = wrapper.framework; name = ServiceManagement.framework; path = System/Library/Frameworks/ServiceManagement.framework; sourceTree = SDKROOT; };
		9AFA401E22AE49A100FE90BC /* StatsLauncher.app */ = {isa = PBXFileReference; explicitFileType = wrapper.application; includeInIndex = 0; path = StatsLauncher.app; sourceTree = BUILT_PRODUCTS_DIR; };
		9AFA402422AE49A200FE90BC /* Assets.xcassets */ = {isa = PBXFileReference; lastKnownFileType = folder.assetcatalog; path = Assets.xcassets; sourceTree = "<group>"; };
		9AFA402722AE49A200FE90BC /* Base */ = {isa = PBXFileReference; lastKnownFileType = file.storyboard; name = Base; path = Base.lproj/Main.storyboard; sourceTree = "<group>"; };
		9AFA402922AE49A200FE90BC /* Info.plist */ = {isa = PBXFileReference; lastKnownFileType = text.plist.xml; path = Info.plist; sourceTree = "<group>"; };
		9AFA402A22AE49A200FE90BC /* StatsLauncher.entitlements */ = {isa = PBXFileReference; lastKnownFileType = text.plist.entitlements; path = StatsLauncher.entitlements; sourceTree = "<group>"; };
		9AFA402E22AE49AE00FE90BC /* AppDelegate.swift */ = {isa = PBXFileReference; fileEncoding = 4; lastKnownFileType = sourcecode.swift; path = AppDelegate.swift; sourceTree = "<group>"; };
		9AFFCB3A22B3FD0500B0E6D8 /* About.storyboard */ = {isa = PBXFileReference; lastKnownFileType = file.storyboard; path = About.storyboard; sourceTree = "<group>"; };
/* End PBXFileReference section */

/* Begin PBXFrameworksBuildPhase section */
		9A1410F2229E721100D29793 /* Frameworks */ = {
			isa = PBXFrameworksBuildPhase;
			buildActionMask = 2147483647;
			files = (
			);
			runOnlyForDeploymentPostprocessing = 0;
		};
		9AFA401B22AE49A100FE90BC /* Frameworks */ = {
			isa = PBXFrameworksBuildPhase;
			buildActionMask = 2147483647;
			files = (
			);
			runOnlyForDeploymentPostprocessing = 0;
		};
/* End PBXFrameworksBuildPhase section */

/* Begin PBXGroup section */
		9A09C89C22B3A7BB0018426F /* Battery */ = {
			isa = PBXGroup;
			children = (
				9A09C89D22B3A7C90018426F /* Battery.swift */,
				9A09C8A122B3D94D0018426F /* BatteryView.swift */,
				9A09C89F22B3A7E20018426F /* BatteryReader.swift */,
			);
			path = Battery;
			sourceTree = "<group>";
		};
		9A1410EC229E721100D29793 = {
			isa = PBXGroup;
			children = (
				9A1410F7229E721100D29793 /* Stats */,
				9AFA401F22AE49A100FE90BC /* StatsLauncher */,
				9A1410F6229E721100D29793 /* Products */,
				9A998CD622A199920087ADE7 /* Frameworks */,
			);
			sourceTree = "<group>";
		};
		9A1410F6229E721100D29793 /* Products */ = {
			isa = PBXGroup;
			children = (
				9A1410F5229E721100D29793 /* Stats.app */,
				9AFA401E22AE49A100FE90BC /* StatsLauncher.app */,
			);
			name = Products;
			sourceTree = "<group>";
		};
		9A1410F7229E721100D29793 /* Stats */ = {
			isa = PBXGroup;
			children = (
				9A74D59522B440D4004FE1FA /* Widgets */,
				9A5B1CB3229E72A7008B9D3C /* Supporting Files */,
				9A5B1CBA229E7892008B9D3C /* Modules */,
				9A5B1CBD229E78D2008B9D3C /* libs */,
				9A1410F8229E721100D29793 /* AppDelegate.swift */,
				9A57A18422A1D26D0033E318 /* MenuBar.swift */,
			);
			path = Stats;
			sourceTree = "<group>";
		};
		9A5B1CB3229E72A7008B9D3C /* Supporting Files */ = {
			isa = PBXGroup;
			children = (
				9A6CFC0022A1C9F5001E782D /* Assets.xcassets */,
				9AFFCB3A22B3FD0500B0E6D8 /* About.storyboard */,
				9A1410FE229E721200D29793 /* Main.storyboard */,
				9A141101229E721200D29793 /* Info.plist */,
				9A141102229E721200D29793 /* Stats.entitlements */,
			);
			path = "Supporting Files";
			sourceTree = "<group>";
		};
		9A5B1CBA229E7892008B9D3C /* Modules */ = {
			isa = PBXGroup;
			children = (
				9A09C89C22B3A7BB0018426F /* Battery */,
				9A7B8F5C22A2926500DEB352 /* CPU */,
				9A7B8F6222A2C17000DEB352 /* Memory */,
				9A7B8F6322A2C17500DEB352 /* Disk */,
			);
			path = Modules;
			sourceTree = "<group>";
		};
		9A5B1CBD229E78D2008B9D3C /* libs */ = {
			isa = PBXGroup;
			children = (
				9A5B1CBE229E78F0008B9D3C /* Observable.swift */,
				9A57A19A22A1E1C50033E318 /* Module.swift */,
				9A5B1CC4229E7B40008B9D3C /* Extensions.swift */,
			);
			path = libs;
			sourceTree = "<group>";
		};
		9A74D59522B440D4004FE1FA /* Widgets */ = {
			isa = PBXGroup;
			children = (
				9A74D59322B4315C004FE1FA /* Chart.swift */,
				9A74D59622B44498004FE1FA /* Mini.swift */,
			);
			path = Widgets;
			sourceTree = "<group>";
		};
		9A7B8F5C22A2926500DEB352 /* CPU */ = {
			isa = PBXGroup;
			children = (
				9A57A19C22A1E3270033E318 /* CPU.swift */,
				9A7B8F5D22A2A57600DEB352 /* CPUReader.swift */,
			);
			path = CPU;
			sourceTree = "<group>";
		};
		9A7B8F6222A2C17000DEB352 /* Memory */ = {
			isa = PBXGroup;
			children = (
				9A7B8F6822A2C3A100DEB352 /* Memory.swift */,
				9A7B8F6C22A2C3D600DEB352 /* MemoryReader.swift */,
			);
			path = Memory;
			sourceTree = "<group>";
		};
		9A7B8F6322A2C17500DEB352 /* Disk */ = {
			isa = PBXGroup;
			children = (
				9A7B8F6A22A2C3A700DEB352 /* Disk.swift */,
				9A7B8F6E22A2C57000DEB352 /* DiskReader.swift */,
			);
			path = Disk;
			sourceTree = "<group>";
		};
		9A998CD622A199920087ADE7 /* Frameworks */ = {
			isa = PBXGroup;
			children = (
				9A998CD922A199970087ADE7 /* ServiceManagement.framework */,
				9A998CD722A199920087ADE7 /* Cocoa.framework */,
			);
			name = Frameworks;
			sourceTree = "<group>";
		};
		9AFA401F22AE49A100FE90BC /* StatsLauncher */ = {
			isa = PBXGroup;
			children = (
				9AFA402E22AE49AE00FE90BC /* AppDelegate.swift */,
				9AFA402422AE49A200FE90BC /* Assets.xcassets */,
				9AFA402622AE49A200FE90BC /* Main.storyboard */,
				9AFA402922AE49A200FE90BC /* Info.plist */,
				9AFA402A22AE49A200FE90BC /* StatsLauncher.entitlements */,
			);
			path = StatsLauncher;
			sourceTree = "<group>";
		};
/* End PBXGroup section */

/* Begin PBXNativeTarget section */
		9A1410F4229E721100D29793 /* Stats */ = {
			isa = PBXNativeTarget;
			buildConfigurationList = 9A141105229E721200D29793 /* Build configuration list for PBXNativeTarget "Stats" */;
			buildPhases = (
				9A1410F1229E721100D29793 /* Sources */,
				9A1410F2229E721100D29793 /* Frameworks */,
				9A1410F3229E721100D29793 /* Resources */,
				9AB54DAE22A19F96006192E0 /* Copy Files */,
			);
			buildRules = (
			);
			dependencies = (
			);
			name = Stats;
			productName = "Mini Stats";
			productReference = 9A1410F5229E721100D29793 /* Stats.app */;
			productType = "com.apple.product-type.application";
		};
		9AFA401D22AE49A100FE90BC /* StatsLauncher */ = {
			isa = PBXNativeTarget;
			buildConfigurationList = 9AFA402B22AE49A200FE90BC /* Build configuration list for PBXNativeTarget "StatsLauncher" */;
			buildPhases = (
				9AFA401A22AE49A100FE90BC /* Sources */,
				9AFA401B22AE49A100FE90BC /* Frameworks */,
				9AFA401C22AE49A100FE90BC /* Resources */,
			);
			buildRules = (
			);
			dependencies = (
			);
			name = StatsLauncher;
			productName = StatsLauncher;
			productReference = 9AFA401E22AE49A100FE90BC /* StatsLauncher.app */;
			productType = "com.apple.product-type.application";
		};
/* End PBXNativeTarget section */

/* Begin PBXProject section */
		9A1410ED229E721100D29793 /* Project object */ = {
			isa = PBXProject;
			attributes = {
				LastSwiftUpdateCheck = 1020;
				LastUpgradeCheck = 1100;
				ORGANIZATIONNAME = "Serhiy Mytrovtsiy";
				TargetAttributes = {
					9A1410F4229E721100D29793 = {
						CreatedOnToolsVersion = 10.2.1;
					};
					9AFA401D22AE49A100FE90BC = {
						CreatedOnToolsVersion = 10.2.1;
					};
				};
			};
			buildConfigurationList = 9A1410F0229E721100D29793 /* Build configuration list for PBXProject "Stats" */;
			compatibilityVersion = "Xcode 9.3";
			developmentRegion = en;
			hasScannedForEncodings = 0;
			knownRegions = (
				en,
				Base,
			);
			mainGroup = 9A1410EC229E721100D29793;
			productRefGroup = 9A1410F6229E721100D29793 /* Products */;
			projectDirPath = "";
			projectRoot = "";
			targets = (
				9A1410F4229E721100D29793 /* Stats */,
				9AFA401D22AE49A100FE90BC /* StatsLauncher */,
			);
		};
/* End PBXProject section */

/* Begin PBXResourcesBuildPhase section */
		9A1410F3229E721100D29793 /* Resources */ = {
			isa = PBXResourcesBuildPhase;
			buildActionMask = 2147483647;
			files = (
				9A6CFC0122A1C9F5001E782D /* Assets.xcassets in Resources */,
				9AFFCB3B22B3FD0500B0E6D8 /* About.storyboard in Resources */,
				9A141100229E721200D29793 /* Main.storyboard in Resources */,
			);
			runOnlyForDeploymentPostprocessing = 0;
		};
		9AFA401C22AE49A100FE90BC /* Resources */ = {
			isa = PBXResourcesBuildPhase;
			buildActionMask = 2147483647;
			files = (
				9AFA402522AE49A200FE90BC /* Assets.xcassets in Resources */,
				9AFA402822AE49A200FE90BC /* Main.storyboard in Resources */,
			);
			runOnlyForDeploymentPostprocessing = 0;
		};
/* End PBXResourcesBuildPhase section */

/* Begin PBXSourcesBuildPhase section */
		9A1410F1229E721100D29793 /* Sources */ = {
			isa = PBXSourcesBuildPhase;
			buildActionMask = 2147483647;
			files = (
				9A09C8A222B3D94D0018426F /* BatteryView.swift in Sources */,
				9A7B8F6F22A2C57000DEB352 /* DiskReader.swift in Sources */,
				9A7B8F6922A2C3A100DEB352 /* Memory.swift in Sources */,
				9A7B8F5E22A2A57600DEB352 /* CPUReader.swift in Sources */,
<<<<<<< HEAD
				9A74D59422B4315C004FE1FA /* Chart.swift in Sources */,
=======
				9A09C89E22B3A7C90018426F /* Battery.swift in Sources */,
>>>>>>> 1d921b89
				9A7B8F6D22A2C3D600DEB352 /* MemoryReader.swift in Sources */,
				9A57A18522A1D26D0033E318 /* MenuBar.swift in Sources */,
				9A57A19D22A1E3270033E318 /* CPU.swift in Sources */,
				9A09C8A022B3A7E20018426F /* BatteryReader.swift in Sources */,
				9A57A19B22A1E1C50033E318 /* Module.swift in Sources */,
				9A5B1CBF229E78F0008B9D3C /* Observable.swift in Sources */,
				9A7B8F6B22A2C3A700DEB352 /* Disk.swift in Sources */,
				9A1410F9229E721100D29793 /* AppDelegate.swift in Sources */,
				9A74D59722B44498004FE1FA /* Mini.swift in Sources */,
				9A5B1CC5229E7B40008B9D3C /* Extensions.swift in Sources */,
			);
			runOnlyForDeploymentPostprocessing = 0;
		};
		9AFA401A22AE49A100FE90BC /* Sources */ = {
			isa = PBXSourcesBuildPhase;
			buildActionMask = 2147483647;
			files = (
				9AFA402F22AE49AE00FE90BC /* AppDelegate.swift in Sources */,
			);
			runOnlyForDeploymentPostprocessing = 0;
		};
/* End PBXSourcesBuildPhase section */

/* Begin PBXVariantGroup section */
		9A1410FE229E721200D29793 /* Main.storyboard */ = {
			isa = PBXVariantGroup;
			children = (
				9A1410FF229E721200D29793 /* Base */,
			);
			name = Main.storyboard;
			sourceTree = "<group>";
		};
		9AFA402622AE49A200FE90BC /* Main.storyboard */ = {
			isa = PBXVariantGroup;
			children = (
				9AFA402722AE49A200FE90BC /* Base */,
			);
			name = Main.storyboard;
			sourceTree = "<group>";
		};
/* End PBXVariantGroup section */

/* Begin XCBuildConfiguration section */
		9A141103229E721200D29793 /* Debug */ = {
			isa = XCBuildConfiguration;
			buildSettings = {
				ALWAYS_SEARCH_USER_PATHS = NO;
				CLANG_ANALYZER_NONNULL = YES;
				CLANG_ANALYZER_NUMBER_OBJECT_CONVERSION = YES_AGGRESSIVE;
				CLANG_CXX_LANGUAGE_STANDARD = "gnu++14";
				CLANG_CXX_LIBRARY = "libc++";
				CLANG_ENABLE_MODULES = YES;
				CLANG_ENABLE_OBJC_ARC = YES;
				CLANG_ENABLE_OBJC_WEAK = YES;
				CLANG_WARN_BLOCK_CAPTURE_AUTORELEASING = YES;
				CLANG_WARN_BOOL_CONVERSION = YES;
				CLANG_WARN_COMMA = YES;
				CLANG_WARN_CONSTANT_CONVERSION = YES;
				CLANG_WARN_DEPRECATED_OBJC_IMPLEMENTATIONS = YES;
				CLANG_WARN_DIRECT_OBJC_ISA_USAGE = YES_ERROR;
				CLANG_WARN_DOCUMENTATION_COMMENTS = YES;
				CLANG_WARN_EMPTY_BODY = YES;
				CLANG_WARN_ENUM_CONVERSION = YES;
				CLANG_WARN_INFINITE_RECURSION = YES;
				CLANG_WARN_INT_CONVERSION = YES;
				CLANG_WARN_NON_LITERAL_NULL_CONVERSION = YES;
				CLANG_WARN_OBJC_IMPLICIT_RETAIN_SELF = YES;
				CLANG_WARN_OBJC_LITERAL_CONVERSION = YES;
				CLANG_WARN_OBJC_ROOT_CLASS = YES_ERROR;
				CLANG_WARN_RANGE_LOOP_ANALYSIS = YES;
				CLANG_WARN_STRICT_PROTOTYPES = YES;
				CLANG_WARN_SUSPICIOUS_MOVE = YES;
				CLANG_WARN_UNGUARDED_AVAILABILITY = YES_AGGRESSIVE;
				CLANG_WARN_UNREACHABLE_CODE = YES;
				CLANG_WARN__DUPLICATE_METHOD_MATCH = YES;
				CODE_SIGN_IDENTITY = "Mac Developer";
				COPY_PHASE_STRIP = NO;
				DEBUG_INFORMATION_FORMAT = dwarf;
				ENABLE_STRICT_OBJC_MSGSEND = YES;
				ENABLE_TESTABILITY = YES;
				GCC_C_LANGUAGE_STANDARD = gnu11;
				GCC_DYNAMIC_NO_PIC = NO;
				GCC_NO_COMMON_BLOCKS = YES;
				GCC_OPTIMIZATION_LEVEL = 0;
				GCC_PREPROCESSOR_DEFINITIONS = (
					"DEBUG=1",
					"$(inherited)",
				);
				GCC_WARN_64_TO_32_BIT_CONVERSION = YES;
				GCC_WARN_ABOUT_RETURN_TYPE = YES_ERROR;
				GCC_WARN_UNDECLARED_SELECTOR = YES;
				GCC_WARN_UNINITIALIZED_AUTOS = YES_AGGRESSIVE;
				GCC_WARN_UNUSED_FUNCTION = YES;
				GCC_WARN_UNUSED_VARIABLE = YES;
				MACOSX_DEPLOYMENT_TARGET = 10.13;
				MTL_ENABLE_DEBUG_INFO = INCLUDE_SOURCE;
				MTL_FAST_MATH = YES;
				ONLY_ACTIVE_ARCH = YES;
				SDKROOT = macosx;
				SWIFT_ACTIVE_COMPILATION_CONDITIONS = DEBUG;
				SWIFT_OPTIMIZATION_LEVEL = "-Onone";
			};
			name = Debug;
		};
		9A141104229E721200D29793 /* Release */ = {
			isa = XCBuildConfiguration;
			buildSettings = {
				ALWAYS_SEARCH_USER_PATHS = NO;
				CLANG_ANALYZER_NONNULL = YES;
				CLANG_ANALYZER_NUMBER_OBJECT_CONVERSION = YES_AGGRESSIVE;
				CLANG_CXX_LANGUAGE_STANDARD = "gnu++14";
				CLANG_CXX_LIBRARY = "libc++";
				CLANG_ENABLE_MODULES = YES;
				CLANG_ENABLE_OBJC_ARC = YES;
				CLANG_ENABLE_OBJC_WEAK = YES;
				CLANG_WARN_BLOCK_CAPTURE_AUTORELEASING = YES;
				CLANG_WARN_BOOL_CONVERSION = YES;
				CLANG_WARN_COMMA = YES;
				CLANG_WARN_CONSTANT_CONVERSION = YES;
				CLANG_WARN_DEPRECATED_OBJC_IMPLEMENTATIONS = YES;
				CLANG_WARN_DIRECT_OBJC_ISA_USAGE = YES_ERROR;
				CLANG_WARN_DOCUMENTATION_COMMENTS = YES;
				CLANG_WARN_EMPTY_BODY = YES;
				CLANG_WARN_ENUM_CONVERSION = YES;
				CLANG_WARN_INFINITE_RECURSION = YES;
				CLANG_WARN_INT_CONVERSION = YES;
				CLANG_WARN_NON_LITERAL_NULL_CONVERSION = YES;
				CLANG_WARN_OBJC_IMPLICIT_RETAIN_SELF = YES;
				CLANG_WARN_OBJC_LITERAL_CONVERSION = YES;
				CLANG_WARN_OBJC_ROOT_CLASS = YES_ERROR;
				CLANG_WARN_RANGE_LOOP_ANALYSIS = YES;
				CLANG_WARN_STRICT_PROTOTYPES = YES;
				CLANG_WARN_SUSPICIOUS_MOVE = YES;
				CLANG_WARN_UNGUARDED_AVAILABILITY = YES_AGGRESSIVE;
				CLANG_WARN_UNREACHABLE_CODE = YES;
				CLANG_WARN__DUPLICATE_METHOD_MATCH = YES;
				CODE_SIGN_IDENTITY = "Mac Developer";
				COPY_PHASE_STRIP = NO;
				DEBUG_INFORMATION_FORMAT = "dwarf-with-dsym";
				ENABLE_NS_ASSERTIONS = NO;
				ENABLE_STRICT_OBJC_MSGSEND = YES;
				GCC_C_LANGUAGE_STANDARD = gnu11;
				GCC_NO_COMMON_BLOCKS = YES;
				GCC_WARN_64_TO_32_BIT_CONVERSION = YES;
				GCC_WARN_ABOUT_RETURN_TYPE = YES_ERROR;
				GCC_WARN_UNDECLARED_SELECTOR = YES;
				GCC_WARN_UNINITIALIZED_AUTOS = YES_AGGRESSIVE;
				GCC_WARN_UNUSED_FUNCTION = YES;
				GCC_WARN_UNUSED_VARIABLE = YES;
				MACOSX_DEPLOYMENT_TARGET = 10.13;
				MTL_ENABLE_DEBUG_INFO = NO;
				MTL_FAST_MATH = YES;
				SDKROOT = macosx;
				SWIFT_COMPILATION_MODE = wholemodule;
				SWIFT_OPTIMIZATION_LEVEL = "-O";
			};
			name = Release;
		};
		9A141106229E721200D29793 /* Debug */ = {
			isa = XCBuildConfiguration;
			buildSettings = {
				ASSETCATALOG_COMPILER_APPICON_NAME = AppIcon;
				CODE_SIGN_ENTITLEMENTS = "Stats/Supporting Files/Stats.entitlements";
				CODE_SIGN_IDENTITY = "Mac Developer";
				CODE_SIGN_STYLE = Automatic;
				COMBINE_HIDPI_IMAGES = YES;
				DEVELOPMENT_TEAM = RP2S87B72W;
				ENABLE_HARDENED_RUNTIME = YES;
				INFOPLIST_FILE = "$(SRCROOT)/Stats/Supporting Files/Info.plist";
				LD_RUNPATH_SEARCH_PATHS = (
					"$(inherited)",
					"@executable_path/../Frameworks",
				);
				MACOSX_DEPLOYMENT_TARGET = 10.13;
				PRODUCT_BUNDLE_IDENTIFIER = eu.exelban.Stats;
				PRODUCT_NAME = "$(TARGET_NAME)";
				PROVISIONING_PROFILE_SPECIFIER = "";
				SWIFT_VERSION = 4.2;
			};
			name = Debug;
		};
		9A141107229E721200D29793 /* Release */ = {
			isa = XCBuildConfiguration;
			buildSettings = {
				ASSETCATALOG_COMPILER_APPICON_NAME = AppIcon;
				CODE_SIGN_ENTITLEMENTS = "Stats/Supporting Files/Stats.entitlements";
				CODE_SIGN_IDENTITY = "Mac Developer";
				CODE_SIGN_STYLE = Automatic;
				COMBINE_HIDPI_IMAGES = YES;
				DEVELOPMENT_TEAM = RP2S87B72W;
				ENABLE_HARDENED_RUNTIME = YES;
				INFOPLIST_FILE = "$(SRCROOT)/Stats/Supporting Files/Info.plist";
				LD_RUNPATH_SEARCH_PATHS = (
					"$(inherited)",
					"@executable_path/../Frameworks",
				);
				MACOSX_DEPLOYMENT_TARGET = 10.13;
				PRODUCT_BUNDLE_IDENTIFIER = eu.exelban.Stats;
				PRODUCT_NAME = "$(TARGET_NAME)";
				PROVISIONING_PROFILE_SPECIFIER = "";
				SWIFT_VERSION = 4.2;
			};
			name = Release;
		};
		9AFA402C22AE49A200FE90BC /* Debug */ = {
			isa = XCBuildConfiguration;
			buildSettings = {
				ASSETCATALOG_COMPILER_APPICON_NAME = AppIcon;
				CODE_SIGN_ENTITLEMENTS = StatsLauncher/StatsLauncher.entitlements;
				CODE_SIGN_STYLE = Automatic;
				COMBINE_HIDPI_IMAGES = YES;
				DEVELOPMENT_TEAM = RP2S87B72W;
				ENABLE_HARDENED_RUNTIME = YES;
				INFOPLIST_FILE = StatsLauncher/Info.plist;
				LD_RUNPATH_SEARCH_PATHS = (
					"$(inherited)",
					"@executable_path/../Frameworks",
				);
				MACOSX_DEPLOYMENT_TARGET = 10.13;
				PRODUCT_BUNDLE_IDENTIFIER = eu.exelban.StatsLauncher;
				PRODUCT_NAME = "$(TARGET_NAME)";
				SKIP_INSTALL = YES;
				SWIFT_VERSION = 4.2;
			};
			name = Debug;
		};
		9AFA402D22AE49A200FE90BC /* Release */ = {
			isa = XCBuildConfiguration;
			buildSettings = {
				ASSETCATALOG_COMPILER_APPICON_NAME = AppIcon;
				CODE_SIGN_ENTITLEMENTS = StatsLauncher/StatsLauncher.entitlements;
				CODE_SIGN_STYLE = Automatic;
				COMBINE_HIDPI_IMAGES = YES;
				DEVELOPMENT_TEAM = RP2S87B72W;
				ENABLE_HARDENED_RUNTIME = YES;
				INFOPLIST_FILE = StatsLauncher/Info.plist;
				LD_RUNPATH_SEARCH_PATHS = (
					"$(inherited)",
					"@executable_path/../Frameworks",
				);
				MACOSX_DEPLOYMENT_TARGET = 10.13;
				PRODUCT_BUNDLE_IDENTIFIER = eu.exelban.StatsLauncher;
				PRODUCT_NAME = "$(TARGET_NAME)";
				SKIP_INSTALL = YES;
				SWIFT_VERSION = 4.2;
			};
			name = Release;
		};
/* End XCBuildConfiguration section */

/* Begin XCConfigurationList section */
		9A1410F0229E721100D29793 /* Build configuration list for PBXProject "Stats" */ = {
			isa = XCConfigurationList;
			buildConfigurations = (
				9A141103229E721200D29793 /* Debug */,
				9A141104229E721200D29793 /* Release */,
			);
			defaultConfigurationIsVisible = 0;
			defaultConfigurationName = Release;
		};
		9A141105229E721200D29793 /* Build configuration list for PBXNativeTarget "Stats" */ = {
			isa = XCConfigurationList;
			buildConfigurations = (
				9A141106229E721200D29793 /* Debug */,
				9A141107229E721200D29793 /* Release */,
			);
			defaultConfigurationIsVisible = 0;
			defaultConfigurationName = Release;
		};
		9AFA402B22AE49A200FE90BC /* Build configuration list for PBXNativeTarget "StatsLauncher" */ = {
			isa = XCConfigurationList;
			buildConfigurations = (
				9AFA402C22AE49A200FE90BC /* Debug */,
				9AFA402D22AE49A200FE90BC /* Release */,
			);
			defaultConfigurationIsVisible = 0;
			defaultConfigurationName = Release;
		};
/* End XCConfigurationList section */
	};
	rootObject = 9A1410ED229E721100D29793 /* Project object */;
}<|MERGE_RESOLUTION|>--- conflicted
+++ resolved
@@ -101,7 +101,6 @@
 			isa = PBXGroup;
 			children = (
 				9A09C89D22B3A7C90018426F /* Battery.swift */,
-				9A09C8A122B3D94D0018426F /* BatteryView.swift */,
 				9A09C89F22B3A7E20018426F /* BatteryReader.swift */,
 			);
 			path = Battery;
@@ -175,6 +174,7 @@
 		9A74D59522B440D4004FE1FA /* Widgets */ = {
 			isa = PBXGroup;
 			children = (
+				9A09C8A122B3D94D0018426F /* BatteryView.swift */,
 				9A74D59322B4315C004FE1FA /* Chart.swift */,
 				9A74D59622B44498004FE1FA /* Mini.swift */,
 			);
@@ -335,11 +335,8 @@
 				9A7B8F6F22A2C57000DEB352 /* DiskReader.swift in Sources */,
 				9A7B8F6922A2C3A100DEB352 /* Memory.swift in Sources */,
 				9A7B8F5E22A2A57600DEB352 /* CPUReader.swift in Sources */,
-<<<<<<< HEAD
 				9A74D59422B4315C004FE1FA /* Chart.swift in Sources */,
-=======
 				9A09C89E22B3A7C90018426F /* Battery.swift in Sources */,
->>>>>>> 1d921b89
 				9A7B8F6D22A2C3D600DEB352 /* MemoryReader.swift in Sources */,
 				9A57A18522A1D26D0033E318 /* MenuBar.swift in Sources */,
 				9A57A19D22A1E3270033E318 /* CPU.swift in Sources */,
