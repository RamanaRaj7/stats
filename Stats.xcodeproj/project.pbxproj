// !$*UTF8*$!
{
	archiveVersion = 1;
	classes = {
	};
	objectVersion = 50;
	objects = {

/* Begin PBXBuildFile section */
		9A1410F9229E721100D29793 /* AppDelegate.swift in Sources */ = {isa = PBXBuildFile; fileRef = 9A1410F8229E721100D29793 /* AppDelegate.swift */; };
		9A141100229E721200D29793 /* Main.storyboard in Resources */ = {isa = PBXBuildFile; fileRef = 9A1410FE229E721200D29793 /* Main.storyboard */; };
		9A57A18522A1D26D0033E318 /* MenuBar.swift in Sources */ = {isa = PBXBuildFile; fileRef = 9A57A18422A1D26D0033E318 /* MenuBar.swift */; };
		9A57A19B22A1E1C50033E318 /* Module.swift in Sources */ = {isa = PBXBuildFile; fileRef = 9A57A19A22A1E1C50033E318 /* Module.swift */; };
		9A57A19D22A1E3270033E318 /* CPU.swift in Sources */ = {isa = PBXBuildFile; fileRef = 9A57A19C22A1E3270033E318 /* CPU.swift */; };
		9A5B1CBF229E78F0008B9D3C /* Observable.swift in Sources */ = {isa = PBXBuildFile; fileRef = 9A5B1CBE229E78F0008B9D3C /* Observable.swift */; };
		9A5B1CC5229E7B40008B9D3C /* Extensions.swift in Sources */ = {isa = PBXBuildFile; fileRef = 9A5B1CC4229E7B40008B9D3C /* Extensions.swift */; };
		9A6CFC0122A1C9F5001E782D /* Assets.xcassets in Resources */ = {isa = PBXBuildFile; fileRef = 9A6CFC0022A1C9F5001E782D /* Assets.xcassets */; };
		9A74D59422B4315C004FE1FA /* Chart.swift in Sources */ = {isa = PBXBuildFile; fileRef = 9A74D59322B4315C004FE1FA /* Chart.swift */; };
		9A74D59722B44498004FE1FA /* Mini.swift in Sources */ = {isa = PBXBuildFile; fileRef = 9A74D59622B44498004FE1FA /* Mini.swift */; };
		9A7B8F5E22A2A57600DEB352 /* CPUReader.swift in Sources */ = {isa = PBXBuildFile; fileRef = 9A7B8F5D22A2A57600DEB352 /* CPUReader.swift */; };
		9A7B8F6922A2C3A100DEB352 /* Memory.swift in Sources */ = {isa = PBXBuildFile; fileRef = 9A7B8F6822A2C3A100DEB352 /* Memory.swift */; };
		9A7B8F6B22A2C3A700DEB352 /* Disk.swift in Sources */ = {isa = PBXBuildFile; fileRef = 9A7B8F6A22A2C3A700DEB352 /* Disk.swift */; };
		9A7B8F6D22A2C3D600DEB352 /* MemoryReader.swift in Sources */ = {isa = PBXBuildFile; fileRef = 9A7B8F6C22A2C3D600DEB352 /* MemoryReader.swift */; };
		9A7B8F6F22A2C57000DEB352 /* DiskReader.swift in Sources */ = {isa = PBXBuildFile; fileRef = 9A7B8F6E22A2C57000DEB352 /* DiskReader.swift */; };
		9AFA402522AE49A200FE90BC /* Assets.xcassets in Resources */ = {isa = PBXBuildFile; fileRef = 9AFA402422AE49A200FE90BC /* Assets.xcassets */; };
		9AFA402822AE49A200FE90BC /* Main.storyboard in Resources */ = {isa = PBXBuildFile; fileRef = 9AFA402622AE49A200FE90BC /* Main.storyboard */; };
		9AFA402F22AE49AE00FE90BC /* AppDelegate.swift in Sources */ = {isa = PBXBuildFile; fileRef = 9AFA402E22AE49AE00FE90BC /* AppDelegate.swift */; };
		9AFA403022AE49DD00FE90BC /* StatsLauncher.app in Copy Files */ = {isa = PBXBuildFile; fileRef = 9AFA401E22AE49A100FE90BC /* StatsLauncher.app */; settings = {ATTRIBUTES = (RemoveHeadersOnCopy, ); }; };
		9AFFCB3B22B3FD0500B0E6D8 /* About.storyboard in Resources */ = {isa = PBXBuildFile; fileRef = 9AFFCB3A22B3FD0500B0E6D8 /* About.storyboard */; };
/* End PBXBuildFile section */

/* Begin PBXCopyFilesBuildPhase section */
		9AB54DAE22A19F96006192E0 /* Copy Files */ = {
			isa = PBXCopyFilesBuildPhase;
			buildActionMask = 2147483647;
			dstPath = Contents/Library/LoginItems;
			dstSubfolderSpec = 1;
			files = (
				9AFA403022AE49DD00FE90BC /* StatsLauncher.app in Copy Files */,
			);
			name = "Copy Files";
			runOnlyForDeploymentPostprocessing = 0;
		};
/* End PBXCopyFilesBuildPhase section */

/* Begin PBXFileReference section */
		9A1410F5229E721100D29793 /* Stats.app */ = {isa = PBXFileReference; explicitFileType = wrapper.application; includeInIndex = 0; path = Stats.app; sourceTree = BUILT_PRODUCTS_DIR; };
		9A1410F8229E721100D29793 /* AppDelegate.swift */ = {isa = PBXFileReference; lastKnownFileType = sourcecode.swift; path = AppDelegate.swift; sourceTree = "<group>"; };
		9A1410FF229E721200D29793 /* Base */ = {isa = PBXFileReference; lastKnownFileType = file.storyboard; name = Base; path = Base.lproj/Main.storyboard; sourceTree = "<group>"; };
		9A141101229E721200D29793 /* Info.plist */ = {isa = PBXFileReference; lastKnownFileType = text.plist.xml; path = Info.plist; sourceTree = "<group>"; };
		9A141102229E721200D29793 /* Stats.entitlements */ = {isa = PBXFileReference; lastKnownFileType = text.plist.entitlements; path = Stats.entitlements; sourceTree = "<group>"; };
		9A57A18422A1D26D0033E318 /* MenuBar.swift */ = {isa = PBXFileReference; lastKnownFileType = sourcecode.swift; path = MenuBar.swift; sourceTree = "<group>"; };
		9A57A19A22A1E1C50033E318 /* Module.swift */ = {isa = PBXFileReference; lastKnownFileType = sourcecode.swift; path = Module.swift; sourceTree = "<group>"; };
		9A57A19C22A1E3270033E318 /* CPU.swift */ = {isa = PBXFileReference; lastKnownFileType = sourcecode.swift; path = CPU.swift; sourceTree = "<group>"; };
		9A5B1CBE229E78F0008B9D3C /* Observable.swift */ = {isa = PBXFileReference; lastKnownFileType = sourcecode.swift; path = Observable.swift; sourceTree = "<group>"; };
		9A5B1CC4229E7B40008B9D3C /* Extensions.swift */ = {isa = PBXFileReference; lastKnownFileType = sourcecode.swift; path = Extensions.swift; sourceTree = "<group>"; };
		9A6CFC0022A1C9F5001E782D /* Assets.xcassets */ = {isa = PBXFileReference; lastKnownFileType = folder.assetcatalog; path = Assets.xcassets; sourceTree = "<group>"; };
		9A74D59322B4315C004FE1FA /* Chart.swift */ = {isa = PBXFileReference; lastKnownFileType = sourcecode.swift; path = Chart.swift; sourceTree = "<group>"; };
		9A74D59622B44498004FE1FA /* Mini.swift */ = {isa = PBXFileReference; lastKnownFileType = sourcecode.swift; path = Mini.swift; sourceTree = "<group>"; };
		9A7B8F5D22A2A57600DEB352 /* CPUReader.swift */ = {isa = PBXFileReference; lastKnownFileType = sourcecode.swift; path = CPUReader.swift; sourceTree = "<group>"; };
		9A7B8F6822A2C3A100DEB352 /* Memory.swift */ = {isa = PBXFileReference; lastKnownFileType = sourcecode.swift; path = Memory.swift; sourceTree = "<group>"; };
		9A7B8F6A22A2C3A700DEB352 /* Disk.swift */ = {isa = PBXFileReference; lastKnownFileType = sourcecode.swift; path = Disk.swift; sourceTree = "<group>"; };
		9A7B8F6C22A2C3D600DEB352 /* MemoryReader.swift */ = {isa = PBXFileReference; lastKnownFileType = sourcecode.swift; path = MemoryReader.swift; sourceTree = "<group>"; };
		9A7B8F6E22A2C57000DEB352 /* DiskReader.swift */ = {isa = PBXFileReference; lastKnownFileType = sourcecode.swift; path = DiskReader.swift; sourceTree = "<group>"; };
		9A998CD722A199920087ADE7 /* Cocoa.framework */ = {isa = PBXFileReference; lastKnownFileType = wrapper.framework; name = Cocoa.framework; path = System/Library/Frameworks/Cocoa.framework; sourceTree = SDKROOT; };
		9A998CD922A199970087ADE7 /* ServiceManagement.framework */ = {isa = PBXFileReference; lastKnownFileType = wrapper.framework; name = ServiceManagement.framework; path = System/Library/Frameworks/ServiceManagement.framework; sourceTree = SDKROOT; };
		9AFA401E22AE49A100FE90BC /* StatsLauncher.app */ = {isa = PBXFileReference; explicitFileType = wrapper.application; includeInIndex = 0; path = StatsLauncher.app; sourceTree = BUILT_PRODUCTS_DIR; };
		9AFA402422AE49A200FE90BC /* Assets.xcassets */ = {isa = PBXFileReference; lastKnownFileType = folder.assetcatalog; path = Assets.xcassets; sourceTree = "<group>"; };
		9AFA402722AE49A200FE90BC /* Base */ = {isa = PBXFileReference; lastKnownFileType = file.storyboard; name = Base; path = Base.lproj/Main.storyboard; sourceTree = "<group>"; };
		9AFA402922AE49A200FE90BC /* Info.plist */ = {isa = PBXFileReference; lastKnownFileType = text.plist.xml; path = Info.plist; sourceTree = "<group>"; };
		9AFA402A22AE49A200FE90BC /* StatsLauncher.entitlements */ = {isa = PBXFileReference; lastKnownFileType = text.plist.entitlements; path = StatsLauncher.entitlements; sourceTree = "<group>"; };
		9AFA402E22AE49AE00FE90BC /* AppDelegate.swift */ = {isa = PBXFileReference; fileEncoding = 4; lastKnownFileType = sourcecode.swift; path = AppDelegate.swift; sourceTree = "<group>"; };
		9AFFCB3A22B3FD0500B0E6D8 /* About.storyboard */ = {isa = PBXFileReference; lastKnownFileType = file.storyboard; path = About.storyboard; sourceTree = "<group>"; };
/* End PBXFileReference section */

/* Begin PBXFrameworksBuildPhase section */
		9A1410F2229E721100D29793 /* Frameworks */ = {
			isa = PBXFrameworksBuildPhase;
			buildActionMask = 2147483647;
			files = (
			);
			runOnlyForDeploymentPostprocessing = 0;
		};
		9AFA401B22AE49A100FE90BC /* Frameworks */ = {
			isa = PBXFrameworksBuildPhase;
			buildActionMask = 2147483647;
			files = (
			);
			runOnlyForDeploymentPostprocessing = 0;
		};
/* End PBXFrameworksBuildPhase section */

/* Begin PBXGroup section */
		9A1410EC229E721100D29793 = {
			isa = PBXGroup;
			children = (
				9A1410F7229E721100D29793 /* Stats */,
				9AFA401F22AE49A100FE90BC /* StatsLauncher */,
				9A1410F6229E721100D29793 /* Products */,
				9A998CD622A199920087ADE7 /* Frameworks */,
			);
			sourceTree = "<group>";
		};
		9A1410F6229E721100D29793 /* Products */ = {
			isa = PBXGroup;
			children = (
				9A1410F5229E721100D29793 /* Stats.app */,
				9AFA401E22AE49A100FE90BC /* StatsLauncher.app */,
			);
			name = Products;
			sourceTree = "<group>";
		};
		9A1410F7229E721100D29793 /* Stats */ = {
			isa = PBXGroup;
			children = (
				9A74D59522B440D4004FE1FA /* Widgets */,
				9A5B1CB3229E72A7008B9D3C /* Supporting Files */,
				9A5B1CBA229E7892008B9D3C /* Modules */,
				9A5B1CBD229E78D2008B9D3C /* libs */,
				9A1410F8229E721100D29793 /* AppDelegate.swift */,
				9A57A18422A1D26D0033E318 /* MenuBar.swift */,
			);
			path = Stats;
			sourceTree = "<group>";
		};
		9A5B1CB3229E72A7008B9D3C /* Supporting Files */ = {
			isa = PBXGroup;
			children = (
				9A6CFC0022A1C9F5001E782D /* Assets.xcassets */,
				9AFFCB3A22B3FD0500B0E6D8 /* About.storyboard */,
				9A1410FE229E721200D29793 /* Main.storyboard */,
				9A141101229E721200D29793 /* Info.plist */,
				9A141102229E721200D29793 /* Stats.entitlements */,
			);
			path = "Supporting Files";
			sourceTree = "<group>";
		};
		9A5B1CBA229E7892008B9D3C /* Modules */ = {
			isa = PBXGroup;
			children = (
				9A7B8F5C22A2926500DEB352 /* CPU */,
				9A7B8F6222A2C17000DEB352 /* Memory */,
				9A7B8F6322A2C17500DEB352 /* Disk */,
			);
			path = Modules;
			sourceTree = "<group>";
		};
		9A5B1CBD229E78D2008B9D3C /* libs */ = {
			isa = PBXGroup;
			children = (
				9A5B1CBE229E78F0008B9D3C /* Observable.swift */,
				9A57A19A22A1E1C50033E318 /* Module.swift */,
				9A5B1CC4229E7B40008B9D3C /* Extensions.swift */,
			);
			path = libs;
			sourceTree = "<group>";
		};
		9A74D59522B440D4004FE1FA /* Widgets */ = {
			isa = PBXGroup;
			children = (
				9A74D59322B4315C004FE1FA /* Chart.swift */,
				9A74D59622B44498004FE1FA /* Mini.swift */,
			);
			path = Widgets;
			sourceTree = "<group>";
		};
		9A7B8F5C22A2926500DEB352 /* CPU */ = {
			isa = PBXGroup;
			children = (
				9A57A19C22A1E3270033E318 /* CPU.swift */,
				9A7B8F5D22A2A57600DEB352 /* CPUReader.swift */,
			);
			path = CPU;
			sourceTree = "<group>";
		};
		9A7B8F6222A2C17000DEB352 /* Memory */ = {
			isa = PBXGroup;
			children = (
				9A7B8F6822A2C3A100DEB352 /* Memory.swift */,
				9A7B8F6C22A2C3D600DEB352 /* MemoryReader.swift */,
			);
			path = Memory;
			sourceTree = "<group>";
		};
		9A7B8F6322A2C17500DEB352 /* Disk */ = {
			isa = PBXGroup;
			children = (
				9A7B8F6A22A2C3A700DEB352 /* Disk.swift */,
				9A7B8F6E22A2C57000DEB352 /* DiskReader.swift */,
			);
			path = Disk;
			sourceTree = "<group>";
		};
		9A998CD622A199920087ADE7 /* Frameworks */ = {
			isa = PBXGroup;
			children = (
				9A998CD922A199970087ADE7 /* ServiceManagement.framework */,
				9A998CD722A199920087ADE7 /* Cocoa.framework */,
			);
			name = Frameworks;
			sourceTree = "<group>";
		};
		9AFA401F22AE49A100FE90BC /* StatsLauncher */ = {
			isa = PBXGroup;
			children = (
				9AFA402E22AE49AE00FE90BC /* AppDelegate.swift */,
				9AFA402422AE49A200FE90BC /* Assets.xcassets */,
				9AFA402622AE49A200FE90BC /* Main.storyboard */,
				9AFA402922AE49A200FE90BC /* Info.plist */,
				9AFA402A22AE49A200FE90BC /* StatsLauncher.entitlements */,
			);
			path = StatsLauncher;
			sourceTree = "<group>";
		};
/* End PBXGroup section */

/* Begin PBXNativeTarget section */
		9A1410F4229E721100D29793 /* Stats */ = {
			isa = PBXNativeTarget;
			buildConfigurationList = 9A141105229E721200D29793 /* Build configuration list for PBXNativeTarget "Stats" */;
			buildPhases = (
				9A1410F1229E721100D29793 /* Sources */,
				9A1410F2229E721100D29793 /* Frameworks */,
				9A1410F3229E721100D29793 /* Resources */,
				9AB54DAE22A19F96006192E0 /* Copy Files */,
			);
			buildRules = (
			);
			dependencies = (
			);
			name = Stats;
			productName = "Mini Stats";
			productReference = 9A1410F5229E721100D29793 /* Stats.app */;
			productType = "com.apple.product-type.application";
		};
		9AFA401D22AE49A100FE90BC /* StatsLauncher */ = {
			isa = PBXNativeTarget;
			buildConfigurationList = 9AFA402B22AE49A200FE90BC /* Build configuration list for PBXNativeTarget "StatsLauncher" */;
			buildPhases = (
				9AFA401A22AE49A100FE90BC /* Sources */,
				9AFA401B22AE49A100FE90BC /* Frameworks */,
				9AFA401C22AE49A100FE90BC /* Resources */,
			);
			buildRules = (
			);
			dependencies = (
			);
			name = StatsLauncher;
			productName = StatsLauncher;
			productReference = 9AFA401E22AE49A100FE90BC /* StatsLauncher.app */;
			productType = "com.apple.product-type.application";
		};
/* End PBXNativeTarget section */

/* Begin PBXProject section */
		9A1410ED229E721100D29793 /* Project object */ = {
			isa = PBXProject;
			attributes = {
				LastSwiftUpdateCheck = 1020;
				LastUpgradeCheck = 1100;
				ORGANIZATIONNAME = "Serhiy Mytrovtsiy";
				TargetAttributes = {
					9A1410F4229E721100D29793 = {
						CreatedOnToolsVersion = 10.2.1;
					};
					9AFA401D22AE49A100FE90BC = {
						CreatedOnToolsVersion = 10.2.1;
					};
				};
			};
			buildConfigurationList = 9A1410F0229E721100D29793 /* Build configuration list for PBXProject "Stats" */;
			compatibilityVersion = "Xcode 9.3";
			developmentRegion = en;
			hasScannedForEncodings = 0;
			knownRegions = (
				en,
				Base,
			);
			mainGroup = 9A1410EC229E721100D29793;
			productRefGroup = 9A1410F6229E721100D29793 /* Products */;
			projectDirPath = "";
			projectRoot = "";
			targets = (
				9A1410F4229E721100D29793 /* Stats */,
				9AFA401D22AE49A100FE90BC /* StatsLauncher */,
			);
		};
/* End PBXProject section */

/* Begin PBXResourcesBuildPhase section */
		9A1410F3229E721100D29793 /* Resources */ = {
			isa = PBXResourcesBuildPhase;
			buildActionMask = 2147483647;
			files = (
				9A6CFC0122A1C9F5001E782D /* Assets.xcassets in Resources */,
<<<<<<< HEAD
=======
				9AFFCB3B22B3FD0500B0E6D8 /* About.storyboard in Resources */,
				9A7B8F6722A2C1B900DEB352 /* Disk.xib in Resources */,
				9A7B8F6522A2C19D00DEB352 /* Memory.xib in Resources */,
>>>>>>> 7e28b2b3
				9A141100229E721200D29793 /* Main.storyboard in Resources */,
			);
			runOnlyForDeploymentPostprocessing = 0;
		};
		9AFA401C22AE49A100FE90BC /* Resources */ = {
			isa = PBXResourcesBuildPhase;
			buildActionMask = 2147483647;
			files = (
				9AFA402522AE49A200FE90BC /* Assets.xcassets in Resources */,
				9AFA402822AE49A200FE90BC /* Main.storyboard in Resources */,
			);
			runOnlyForDeploymentPostprocessing = 0;
		};
/* End PBXResourcesBuildPhase section */

/* Begin PBXSourcesBuildPhase section */
		9A1410F1229E721100D29793 /* Sources */ = {
			isa = PBXSourcesBuildPhase;
			buildActionMask = 2147483647;
			files = (
				9A7B8F6F22A2C57000DEB352 /* DiskReader.swift in Sources */,
				9A7B8F6922A2C3A100DEB352 /* Memory.swift in Sources */,
				9A7B8F5E22A2A57600DEB352 /* CPUReader.swift in Sources */,
				9A74D59422B4315C004FE1FA /* Chart.swift in Sources */,
				9A7B8F6D22A2C3D600DEB352 /* MemoryReader.swift in Sources */,
				9A57A18522A1D26D0033E318 /* MenuBar.swift in Sources */,
				9A57A19D22A1E3270033E318 /* CPU.swift in Sources */,
				9A57A19B22A1E1C50033E318 /* Module.swift in Sources */,
				9A5B1CBF229E78F0008B9D3C /* Observable.swift in Sources */,
				9A7B8F6B22A2C3A700DEB352 /* Disk.swift in Sources */,
				9A1410F9229E721100D29793 /* AppDelegate.swift in Sources */,
				9A74D59722B44498004FE1FA /* Mini.swift in Sources */,
				9A5B1CC5229E7B40008B9D3C /* Extensions.swift in Sources */,
			);
			runOnlyForDeploymentPostprocessing = 0;
		};
		9AFA401A22AE49A100FE90BC /* Sources */ = {
			isa = PBXSourcesBuildPhase;
			buildActionMask = 2147483647;
			files = (
				9AFA402F22AE49AE00FE90BC /* AppDelegate.swift in Sources */,
			);
			runOnlyForDeploymentPostprocessing = 0;
		};
/* End PBXSourcesBuildPhase section */

/* Begin PBXVariantGroup section */
		9A1410FE229E721200D29793 /* Main.storyboard */ = {
			isa = PBXVariantGroup;
			children = (
				9A1410FF229E721200D29793 /* Base */,
			);
			name = Main.storyboard;
			sourceTree = "<group>";
		};
		9AFA402622AE49A200FE90BC /* Main.storyboard */ = {
			isa = PBXVariantGroup;
			children = (
				9AFA402722AE49A200FE90BC /* Base */,
			);
			name = Main.storyboard;
			sourceTree = "<group>";
		};
/* End PBXVariantGroup section */

/* Begin XCBuildConfiguration section */
		9A141103229E721200D29793 /* Debug */ = {
			isa = XCBuildConfiguration;
			buildSettings = {
				ALWAYS_SEARCH_USER_PATHS = NO;
				CLANG_ANALYZER_NONNULL = YES;
				CLANG_ANALYZER_NUMBER_OBJECT_CONVERSION = YES_AGGRESSIVE;
				CLANG_CXX_LANGUAGE_STANDARD = "gnu++14";
				CLANG_CXX_LIBRARY = "libc++";
				CLANG_ENABLE_MODULES = YES;
				CLANG_ENABLE_OBJC_ARC = YES;
				CLANG_ENABLE_OBJC_WEAK = YES;
				CLANG_WARN_BLOCK_CAPTURE_AUTORELEASING = YES;
				CLANG_WARN_BOOL_CONVERSION = YES;
				CLANG_WARN_COMMA = YES;
				CLANG_WARN_CONSTANT_CONVERSION = YES;
				CLANG_WARN_DEPRECATED_OBJC_IMPLEMENTATIONS = YES;
				CLANG_WARN_DIRECT_OBJC_ISA_USAGE = YES_ERROR;
				CLANG_WARN_DOCUMENTATION_COMMENTS = YES;
				CLANG_WARN_EMPTY_BODY = YES;
				CLANG_WARN_ENUM_CONVERSION = YES;
				CLANG_WARN_INFINITE_RECURSION = YES;
				CLANG_WARN_INT_CONVERSION = YES;
				CLANG_WARN_NON_LITERAL_NULL_CONVERSION = YES;
				CLANG_WARN_OBJC_IMPLICIT_RETAIN_SELF = YES;
				CLANG_WARN_OBJC_LITERAL_CONVERSION = YES;
				CLANG_WARN_OBJC_ROOT_CLASS = YES_ERROR;
				CLANG_WARN_RANGE_LOOP_ANALYSIS = YES;
				CLANG_WARN_STRICT_PROTOTYPES = YES;
				CLANG_WARN_SUSPICIOUS_MOVE = YES;
				CLANG_WARN_UNGUARDED_AVAILABILITY = YES_AGGRESSIVE;
				CLANG_WARN_UNREACHABLE_CODE = YES;
				CLANG_WARN__DUPLICATE_METHOD_MATCH = YES;
				CODE_SIGN_IDENTITY = "Mac Developer";
				COPY_PHASE_STRIP = NO;
				DEBUG_INFORMATION_FORMAT = dwarf;
				ENABLE_STRICT_OBJC_MSGSEND = YES;
				ENABLE_TESTABILITY = YES;
				GCC_C_LANGUAGE_STANDARD = gnu11;
				GCC_DYNAMIC_NO_PIC = NO;
				GCC_NO_COMMON_BLOCKS = YES;
				GCC_OPTIMIZATION_LEVEL = 0;
				GCC_PREPROCESSOR_DEFINITIONS = (
					"DEBUG=1",
					"$(inherited)",
				);
				GCC_WARN_64_TO_32_BIT_CONVERSION = YES;
				GCC_WARN_ABOUT_RETURN_TYPE = YES_ERROR;
				GCC_WARN_UNDECLARED_SELECTOR = YES;
				GCC_WARN_UNINITIALIZED_AUTOS = YES_AGGRESSIVE;
				GCC_WARN_UNUSED_FUNCTION = YES;
				GCC_WARN_UNUSED_VARIABLE = YES;
				MACOSX_DEPLOYMENT_TARGET = 10.13;
				MTL_ENABLE_DEBUG_INFO = INCLUDE_SOURCE;
				MTL_FAST_MATH = YES;
				ONLY_ACTIVE_ARCH = YES;
				SDKROOT = macosx;
				SWIFT_ACTIVE_COMPILATION_CONDITIONS = DEBUG;
				SWIFT_OPTIMIZATION_LEVEL = "-Onone";
			};
			name = Debug;
		};
		9A141104229E721200D29793 /* Release */ = {
			isa = XCBuildConfiguration;
			buildSettings = {
				ALWAYS_SEARCH_USER_PATHS = NO;
				CLANG_ANALYZER_NONNULL = YES;
				CLANG_ANALYZER_NUMBER_OBJECT_CONVERSION = YES_AGGRESSIVE;
				CLANG_CXX_LANGUAGE_STANDARD = "gnu++14";
				CLANG_CXX_LIBRARY = "libc++";
				CLANG_ENABLE_MODULES = YES;
				CLANG_ENABLE_OBJC_ARC = YES;
				CLANG_ENABLE_OBJC_WEAK = YES;
				CLANG_WARN_BLOCK_CAPTURE_AUTORELEASING = YES;
				CLANG_WARN_BOOL_CONVERSION = YES;
				CLANG_WARN_COMMA = YES;
				CLANG_WARN_CONSTANT_CONVERSION = YES;
				CLANG_WARN_DEPRECATED_OBJC_IMPLEMENTATIONS = YES;
				CLANG_WARN_DIRECT_OBJC_ISA_USAGE = YES_ERROR;
				CLANG_WARN_DOCUMENTATION_COMMENTS = YES;
				CLANG_WARN_EMPTY_BODY = YES;
				CLANG_WARN_ENUM_CONVERSION = YES;
				CLANG_WARN_INFINITE_RECURSION = YES;
				CLANG_WARN_INT_CONVERSION = YES;
				CLANG_WARN_NON_LITERAL_NULL_CONVERSION = YES;
				CLANG_WARN_OBJC_IMPLICIT_RETAIN_SELF = YES;
				CLANG_WARN_OBJC_LITERAL_CONVERSION = YES;
				CLANG_WARN_OBJC_ROOT_CLASS = YES_ERROR;
				CLANG_WARN_RANGE_LOOP_ANALYSIS = YES;
				CLANG_WARN_STRICT_PROTOTYPES = YES;
				CLANG_WARN_SUSPICIOUS_MOVE = YES;
				CLANG_WARN_UNGUARDED_AVAILABILITY = YES_AGGRESSIVE;
				CLANG_WARN_UNREACHABLE_CODE = YES;
				CLANG_WARN__DUPLICATE_METHOD_MATCH = YES;
				CODE_SIGN_IDENTITY = "Mac Developer";
				COPY_PHASE_STRIP = NO;
				DEBUG_INFORMATION_FORMAT = "dwarf-with-dsym";
				ENABLE_NS_ASSERTIONS = NO;
				ENABLE_STRICT_OBJC_MSGSEND = YES;
				GCC_C_LANGUAGE_STANDARD = gnu11;
				GCC_NO_COMMON_BLOCKS = YES;
				GCC_WARN_64_TO_32_BIT_CONVERSION = YES;
				GCC_WARN_ABOUT_RETURN_TYPE = YES_ERROR;
				GCC_WARN_UNDECLARED_SELECTOR = YES;
				GCC_WARN_UNINITIALIZED_AUTOS = YES_AGGRESSIVE;
				GCC_WARN_UNUSED_FUNCTION = YES;
				GCC_WARN_UNUSED_VARIABLE = YES;
				MACOSX_DEPLOYMENT_TARGET = 10.13;
				MTL_ENABLE_DEBUG_INFO = NO;
				MTL_FAST_MATH = YES;
				SDKROOT = macosx;
				SWIFT_COMPILATION_MODE = wholemodule;
				SWIFT_OPTIMIZATION_LEVEL = "-O";
			};
			name = Release;
		};
		9A141106229E721200D29793 /* Debug */ = {
			isa = XCBuildConfiguration;
			buildSettings = {
				ASSETCATALOG_COMPILER_APPICON_NAME = AppIcon;
				CODE_SIGN_ENTITLEMENTS = "Stats/Supporting Files/Stats.entitlements";
				CODE_SIGN_IDENTITY = "Mac Developer";
				CODE_SIGN_STYLE = Automatic;
				COMBINE_HIDPI_IMAGES = YES;
				DEVELOPMENT_TEAM = RP2S87B72W;
				ENABLE_HARDENED_RUNTIME = YES;
				INFOPLIST_FILE = "$(SRCROOT)/Stats/Supporting Files/Info.plist";
				LD_RUNPATH_SEARCH_PATHS = (
					"$(inherited)",
					"@executable_path/../Frameworks",
				);
				MACOSX_DEPLOYMENT_TARGET = 10.13;
				PRODUCT_BUNDLE_IDENTIFIER = eu.exelban.Stats;
				PRODUCT_NAME = "$(TARGET_NAME)";
				PROVISIONING_PROFILE_SPECIFIER = "";
				SWIFT_VERSION = 4.2;
			};
			name = Debug;
		};
		9A141107229E721200D29793 /* Release */ = {
			isa = XCBuildConfiguration;
			buildSettings = {
				ASSETCATALOG_COMPILER_APPICON_NAME = AppIcon;
				CODE_SIGN_ENTITLEMENTS = "Stats/Supporting Files/Stats.entitlements";
				CODE_SIGN_IDENTITY = "Mac Developer";
				CODE_SIGN_STYLE = Automatic;
				COMBINE_HIDPI_IMAGES = YES;
				DEVELOPMENT_TEAM = RP2S87B72W;
				ENABLE_HARDENED_RUNTIME = YES;
				INFOPLIST_FILE = "$(SRCROOT)/Stats/Supporting Files/Info.plist";
				LD_RUNPATH_SEARCH_PATHS = (
					"$(inherited)",
					"@executable_path/../Frameworks",
				);
				MACOSX_DEPLOYMENT_TARGET = 10.13;
				PRODUCT_BUNDLE_IDENTIFIER = eu.exelban.Stats;
				PRODUCT_NAME = "$(TARGET_NAME)";
				PROVISIONING_PROFILE_SPECIFIER = "";
				SWIFT_VERSION = 4.2;
			};
			name = Release;
		};
		9AFA402C22AE49A200FE90BC /* Debug */ = {
			isa = XCBuildConfiguration;
			buildSettings = {
				ASSETCATALOG_COMPILER_APPICON_NAME = AppIcon;
				CODE_SIGN_ENTITLEMENTS = StatsLauncher/StatsLauncher.entitlements;
				CODE_SIGN_STYLE = Automatic;
				COMBINE_HIDPI_IMAGES = YES;
				DEVELOPMENT_TEAM = RP2S87B72W;
				ENABLE_HARDENED_RUNTIME = YES;
				INFOPLIST_FILE = StatsLauncher/Info.plist;
				LD_RUNPATH_SEARCH_PATHS = (
					"$(inherited)",
					"@executable_path/../Frameworks",
				);
				MACOSX_DEPLOYMENT_TARGET = 10.13;
				PRODUCT_BUNDLE_IDENTIFIER = eu.exelban.StatsLauncher;
				PRODUCT_NAME = "$(TARGET_NAME)";
				SKIP_INSTALL = YES;
				SWIFT_VERSION = 4.2;
			};
			name = Debug;
		};
		9AFA402D22AE49A200FE90BC /* Release */ = {
			isa = XCBuildConfiguration;
			buildSettings = {
				ASSETCATALOG_COMPILER_APPICON_NAME = AppIcon;
				CODE_SIGN_ENTITLEMENTS = StatsLauncher/StatsLauncher.entitlements;
				CODE_SIGN_STYLE = Automatic;
				COMBINE_HIDPI_IMAGES = YES;
				DEVELOPMENT_TEAM = RP2S87B72W;
				ENABLE_HARDENED_RUNTIME = YES;
				INFOPLIST_FILE = StatsLauncher/Info.plist;
				LD_RUNPATH_SEARCH_PATHS = (
					"$(inherited)",
					"@executable_path/../Frameworks",
				);
				MACOSX_DEPLOYMENT_TARGET = 10.13;
				PRODUCT_BUNDLE_IDENTIFIER = eu.exelban.StatsLauncher;
				PRODUCT_NAME = "$(TARGET_NAME)";
				SKIP_INSTALL = YES;
				SWIFT_VERSION = 4.2;
			};
			name = Release;
		};
/* End XCBuildConfiguration section */

/* Begin XCConfigurationList section */
		9A1410F0229E721100D29793 /* Build configuration list for PBXProject "Stats" */ = {
			isa = XCConfigurationList;
			buildConfigurations = (
				9A141103229E721200D29793 /* Debug */,
				9A141104229E721200D29793 /* Release */,
			);
			defaultConfigurationIsVisible = 0;
			defaultConfigurationName = Release;
		};
		9A141105229E721200D29793 /* Build configuration list for PBXNativeTarget "Stats" */ = {
			isa = XCConfigurationList;
			buildConfigurations = (
				9A141106229E721200D29793 /* Debug */,
				9A141107229E721200D29793 /* Release */,
			);
			defaultConfigurationIsVisible = 0;
			defaultConfigurationName = Release;
		};
		9AFA402B22AE49A200FE90BC /* Build configuration list for PBXNativeTarget "StatsLauncher" */ = {
			isa = XCConfigurationList;
			buildConfigurations = (
				9AFA402C22AE49A200FE90BC /* Debug */,
				9AFA402D22AE49A200FE90BC /* Release */,
			);
			defaultConfigurationIsVisible = 0;
			defaultConfigurationName = Release;
		};
/* End XCConfigurationList section */
	};
	rootObject = 9A1410ED229E721100D29793 /* Project object */;
}<|MERGE_RESOLUTION|>--- conflicted
+++ resolved
@@ -293,12 +293,7 @@
 			buildActionMask = 2147483647;
 			files = (
 				9A6CFC0122A1C9F5001E782D /* Assets.xcassets in Resources */,
-<<<<<<< HEAD
-=======
 				9AFFCB3B22B3FD0500B0E6D8 /* About.storyboard in Resources */,
-				9A7B8F6722A2C1B900DEB352 /* Disk.xib in Resources */,
-				9A7B8F6522A2C19D00DEB352 /* Memory.xib in Resources */,
->>>>>>> 7e28b2b3
 				9A141100229E721200D29793 /* Main.storyboard in Resources */,
 			);
 			runOnlyForDeploymentPostprocessing = 0;
